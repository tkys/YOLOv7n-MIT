--- conflicted
+++ resolved
@@ -36,6 +36,20 @@
     return img_paths, bboxes
 
 
+def tensorlize(data):
+    # TODO Move Tensorlize to helper
+    img_paths, bboxes = zip(*data)
+    max_box = max(bbox.size(0) for bbox in bboxes)
+    padded_bbox_list = []
+    for bbox in bboxes:
+        padding = torch.full((max_box, 5), -1, dtype=torch.float32)
+        padding[: bbox.size(0)] = bbox
+        padded_bbox_list.append(padding)
+    bboxes = np.stack(padded_bbox_list)
+    img_paths = np.array(img_paths)
+    return img_paths, bboxes
+
+
 class YoloDataset(Dataset):
     def __init__(self, data_cfg: DataConfig, dataset_cfg: DatasetConfig, phase: str = "train2017"):
         augment_cfg = data_cfg.data_augment
@@ -146,17 +160,11 @@
             return torch.zeros((0, 5))
 
     def get_data(self, idx):
-<<<<<<< HEAD
         img_path, bboxes = self.data[idx]
+        valid_mask = bboxes[:, 0] != -1
         with Image.open(img_path) as img:
             img = img.convert("RGB")
-        return img, bboxes, img_path
-=======
-        img_path, bboxes = self.img_paths[idx], self.bboxes[idx]
-        valid_mask = bboxes[:, 0] != -1
-        img = Image.open(img_path).convert("RGB")
         return img, torch.from_numpy(bboxes[valid_mask]), img_path
->>>>>>> b9867bba
 
     def get_more_data(self, num: int = 1):
         indices = torch.randint(0, len(self), (num,))
